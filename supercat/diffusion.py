import torch
from pathlib import Path
from rich.progress import track
from fastai.callback.core import Callback, CancelBatchException
import wandb
from plotly.subplots import make_subplots
import plotly.graph_objects as go
from PIL import Image
from fastcore.dispatch import typedispatch

from supercat.visualization import add_volume_face_traces

@typedispatch
def wandb_process(x, y, samples, outs, preds):
    table = wandb.Table(columns=["Sample"])
    index = 0
    for (sample_input, sample_target), prediction in zip(samples, outs):
        xt = sample_input[0]
        lr = sample_input[1]
        alpha_bar_t = sample_input[2,0,0]
        noise = sample_target[0]
        dim = len(xt.shape)

        if dim == 3:
            alpha_bar_t = alpha_bar_t[0]

        
        #xt =  torch.sqrt(alpha_bar_t) * hr + torch.sqrt(1-alpha_bar_t) * noise 
        hr = (xt - torch.sqrt(1-alpha_bar_t) * noise)/torch.sqrt(alpha_bar_t)
        hr_predicted = (xt - torch.sqrt(1-alpha_bar_t) * prediction[0][0])/torch.sqrt(alpha_bar_t)


        specs = None
        if dim == 3:
            specs = [[{'type':"surface"}, {'type':"surface"}, {'type':"surface"}, {'type':"surface"}, ]]

        fig = make_subplots(
            rows=1, 
            cols=4,
            subplot_titles=(
                "Low Resolution", 
                f"Noise: {alpha_bar_t}", 
                "Prediction (Single Shot)",
                "Ground Truth",
            ),
            vertical_spacing = 0.02,
            horizontal_spacing = 0.02,
            specs=specs,
        )

        if dim == 2:
            def add_trace(z, col):
                fig.add_trace( go.Heatmap(z=lr, zmin=-1.0, zmax=1.0, autocolorscale=False, showscale=False), row=1, col=col)        
            add_trace(lr, 1)
            add_trace(noise, 2)
            add_trace(hr_predicted, 3)
            add_trace(hr, 4)
            fig.update_traces(
                zmax=-1.0,
                zmin=1.0,
            )
            fig.update_xaxes(showticklabels=False)
            fig.update_yaxes(showticklabels=False)
        else:
            add_volume_face_traces(fig, lr, row=1, col=1)
            add_volume_face_traces(fig, noise, row=1, col=2)
            add_volume_face_traces(fig, hr_predicted, row=1, col=3)
            add_volume_face_traces(fig, hr, row=1, col=4)
            fig.update_layout(coloraxis=dict(colorscale='gray', cmin=-1.0, cmax=1.0, showscale=False), showlegend=False)
            axis = dict(showgrid=False, showticklabels=False, showaxeslabels=False, title="", showbackground=False)
            scene = dict(
                xaxis=axis,
                yaxis=axis,
                zaxis=axis,
            )
            fig.update_layout(
                scene1=scene,
                scene2=scene,
                scene3=scene,
                scene4=scene,
            )

        # fig.write_html("plotly.html", auto_play = False) 
        fig.update_layout(
            height=400,
            width=1200,
        )

        filename = f"plotly{index}.png"
        fig.write_image(filename) 
        table.add_data(
            wandb.Image(filename),
        )
        index += 1
        
    return {"Predictions": table}


class DDPMCallback(Callback):
    """
    Derived from https://wandb.ai/capecape/train_sd/reports/How-To-Train-a-Conditional-Diffusion-Model-From-Scratch--VmlldzoyNzIzNTQ1#using-fastai-to-train-your-diffusion-model
    """
    def __init__(self, n_steps:int=1000, s:float = 0.008):
        self.n_steps = n_steps
        self.s = s
        """
        Based on https://arxiv.org/abs/2102.09672,
        the consine noise scheduler is defined as:
        
        T = num_step
        s = offset
        
        f(t) = cos(( t / T + s ) / ( 1 + s ) * pi * 0.5 ) ^ 2

<<<<<<< HEAD
        t = torch.arange(self.n_steps + 1)
        self.alpha_bar = torch.cos((t / self.n_steps + self.s) / (1 + self.s) * torch.pi * 0.5) ** 2
        self.alpha = self.alpha_bar / torch.cat([torch.ones(2), self.alpha_bar[1:-1]])
=======
        alpha_bar(t) = f(t)/f(0); t = {1, ..., T}
        
        alpha(t) = alpha_bar(t) / alpha_bar(t-1); t = {2,..., T}
                   alpha_bar(t); t = 1
        
        However, when T is large, calculating alpha_bar(t) with f(t)/f(0) will
        case alpha_bar(1) and alpha(1) converge to 1 due to precision issue
        
        As a result, defining alpha_bar(t) = f(t) scalces up alpha_bar(t) and sovle
        the issue.
        """
        t = torch.arange(self.n_steps + 1)
        self.alpha_bar = torch.cos((t/self.n_steps+self.s)/(1+self.s) * torch.pi * 0.5)**2
        self.alpha = self.alpha_bar/torch.cat([torch.ones(2), self.alpha_bar[1:-1]])
>>>>>>> a110b499
        self.beta = 1.0 - self.alpha
        self.sigma = torch.sqrt(self.beta)

    def before_batch(self):
        """
        x: (batch_size, c, d, h, w)
        """
        lr = self.xb[0]
        hr = self.yb[0]

        noise = torch.randn_like(hr)

        batch_size = hr.shape[0]
        dim = len(hr.shape) - 2

        # lookup noise schedule
        if self.training:
            t = torch.randint(1, self.n_steps + 1, (batch_size,), dtype=torch.long) # select random timesteps
        else:
<<<<<<< HEAD
            # Use a spread of timesteps that is deterministic so validation results are comparable
=======
            # if validation, use a spread of timesteps that is deterministic
            # so valdiation results can be properly compared
>>>>>>> a110b499
            t = torch.linspace(1, self.n_steps, batch_size, dtype=torch.long)

        if dim == 2:
            alpha_bar_t = self.alpha_bar[t, None, None, None]
        else:
            alpha_bar_t = self.alpha_bar[t, None, None, None, None]
        alpha_bar_t = alpha_bar_t.to(self.dls.device)

        # noisify the image
        xt =  torch.sqrt(alpha_bar_t) * hr + torch.sqrt(1-alpha_bar_t) * noise 

        # Stack input with low-resolution image (upscaled) at channel dim,
        # then pass the stacked image along with the noise level as tuple to the model
        self.learn.xb = (torch.cat([xt, lr], dim=1), alpha_bar_t.view((batch_size, 1)))
        self.learn.yb = (noise,) # we are trying to predict the noise


class DDPMSamplerCallback(DDPMCallback):
    def before_batch(self):
        lr = self.xb[0]
        batch_size = lr.shape[0]

        # Generate a batch of random noise to start with
        xt = torch.randn_like(lr)

        outputs = [xt]
        for t in track(reversed(range(1, self.n_steps)), total=self.n_steps, description="Performing diffusion steps for batch:"):
            z = torch.randn(xt.shape, device=xt.device) if t > 1 else torch.zeros(xt.shape, device=xt.device)
            alpha_t = self.alpha[t] # get noise level at current timestep
            alpha_bar_t = self.alpha_bar[t]
            sigma_t = self.sigma[t]

<<<<<<< HEAD
            predicted_noise = self.model(torch.cat([xt, lr], dim=1), torch.full((batch_size, 1), alpha_bar_t,  device=xt.device))
=======
            predicted_noise = self.model(torch.cat([xt, lr], dim=1), torch.full((batch_size, 1), alpha_bar_t, device=xt.device))
>>>>>>> a110b499

            # predict x_(t-1) in accordance to Algorithm 2 in paper
            xt = (1/torch.sqrt(alpha_t)) * (xt - ((1-alpha_t)/torch.sqrt(1-alpha_bar_t)) * predicted_noise)  + sigma_t*z
            outputs.append(xt)

        # self.learn.pred = (torch.stack(outputs, dim=1),)
        self.learn.pred = (xt,)

        raise CancelBatchException
<|MERGE_RESOLUTION|>--- conflicted
+++ resolved
@@ -112,11 +112,6 @@
         
         f(t) = cos(( t / T + s ) / ( 1 + s ) * pi * 0.5 ) ^ 2
 
-<<<<<<< HEAD
-        t = torch.arange(self.n_steps + 1)
-        self.alpha_bar = torch.cos((t / self.n_steps + self.s) / (1 + self.s) * torch.pi * 0.5) ** 2
-        self.alpha = self.alpha_bar / torch.cat([torch.ones(2), self.alpha_bar[1:-1]])
-=======
         alpha_bar(t) = f(t)/f(0); t = {1, ..., T}
         
         alpha(t) = alpha_bar(t) / alpha_bar(t-1); t = {2,..., T}
@@ -131,7 +126,6 @@
         t = torch.arange(self.n_steps + 1)
         self.alpha_bar = torch.cos((t/self.n_steps+self.s)/(1+self.s) * torch.pi * 0.5)**2
         self.alpha = self.alpha_bar/torch.cat([torch.ones(2), self.alpha_bar[1:-1]])
->>>>>>> a110b499
         self.beta = 1.0 - self.alpha
         self.sigma = torch.sqrt(self.beta)
 
@@ -151,12 +145,8 @@
         if self.training:
             t = torch.randint(1, self.n_steps + 1, (batch_size,), dtype=torch.long) # select random timesteps
         else:
-<<<<<<< HEAD
-            # Use a spread of timesteps that is deterministic so validation results are comparable
-=======
             # if validation, use a spread of timesteps that is deterministic
             # so valdiation results can be properly compared
->>>>>>> a110b499
             t = torch.linspace(1, self.n_steps, batch_size, dtype=torch.long)
 
         if dim == 2:
@@ -189,11 +179,7 @@
             alpha_bar_t = self.alpha_bar[t]
             sigma_t = self.sigma[t]
 
-<<<<<<< HEAD
-            predicted_noise = self.model(torch.cat([xt, lr], dim=1), torch.full((batch_size, 1), alpha_bar_t,  device=xt.device))
-=======
             predicted_noise = self.model(torch.cat([xt, lr], dim=1), torch.full((batch_size, 1), alpha_bar_t, device=xt.device))
->>>>>>> a110b499
 
             # predict x_(t-1) in accordance to Algorithm 2 in paper
             xt = (1/torch.sqrt(alpha_t)) * (xt - ((1-alpha_t)/torch.sqrt(1-alpha_bar_t)) * predicted_noise)  + sigma_t*z
